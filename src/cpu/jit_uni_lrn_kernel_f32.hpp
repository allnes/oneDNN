/*******************************************************************************
* Copyright 2016-2018 Intel Corporation
*
* Licensed under the Apache License, Version 2.0 (the "License");
* you may not use this file except in compliance with the License.
* You may obtain a copy of the License at
*
*     http://www.apache.org/licenses/LICENSE-2.0
*
* Unless required by applicable law or agreed to in writing, software
* distributed under the License is distributed on an "AS IS" BASIS,
* WITHOUT WARRANTIES OR CONDITIONS OF ANY KIND, either express or implied.
* See the License for the specific language governing permissions and
* limitations under the License.
*******************************************************************************/

#ifndef CPU_JIT_UNI_LRN_KERNEL_F32_HPP
#define CPU_JIT_UNI_LRN_KERNEL_F32_HPP

#include "c_types_map.hpp"
#include "type_helpers.hpp"

#include "jit_generator.hpp"

namespace mkldnn {
namespace impl {
namespace cpu {

enum params { VECTOR_LENGTH = 8, MAX_LOCAL_SIZE = 32 };

typedef struct {
    const float *src;
    float *dst, *scratch;
} jit_args_fwd_t;

typedef struct {
    const float *src, *diff_dst, *scratch;
    float *diff_src;
} jit_args_bwd_t;

struct nchw8c_across {
    /*  version:
    *  -1: channels 0..7,
    *   1: channels C-8 .. C-1,
    *   0: other channels
    *   3: channels only for this kernel(without prev and next)
    */
    int H, W, version;
    nchw8c_across(int h, int w, int v) : H(h), W(w), version(v) {}
};

struct nchw8c_within {
    int H, W, size;
    nchw8c_within(int h, int w, int s) : H(h), W(w), size(s) {}
};

struct nchw_across {
    int C, HW, tail;
    nchw_across(int c, int hw, int t) : C(c), HW(hw), tail(t) {}
};

struct nhwc_across {
    int C;
    nhwc_across(int c) : C(c) {}
};

template <cpu_isa_t isa>
struct jit_uni_lrn_fwd_kernel_f32 : public jit_generator {
    Xbyak::Reg64 src = rax;
    Xbyak::Reg64 dst = r8;
    Xbyak::Reg64 scratch = rdx;
    Xbyak::Reg64 imm_addr64 = rbx;
    Xbyak::Reg64 store_addr = rbp;

    Xbyak::Xmm xalpha = xmm0;
    Xbyak::Ymm yalpha = ymm0;
    Xbyak::Xmm xk = xmm1;
    Xbyak::Ymm yk = ymm1;

    float alpha;
    float k;

    int stack_space_needed = 11 * 4 * sizeof(float) + 16;

    DECLARE_CPU_JIT_AUX_FUNCTIONS(jit_uni_lrn_fwd_kernel_f32)

    /* cpu specific part */
<<<<<<< HEAD
    using Vmm = typename utils::conditional<isa == avx2, Ymm, Zmm>::type;
=======
    using Vmm = typename utils::conditional<isa == avx2, Xbyak::Ymm,
            Xbyak::Zmm>::type;
>>>>>>> 56ef626d

    jit_uni_lrn_fwd_kernel_f32(const struct nchw8c_within &J, float A, float K,
            prop_kind_t pk, void *code_ptr = nullptr,
            size_t code_size = 4 * Xbyak::DEFAULT_MAX_CODE_SIZE);
    jit_uni_lrn_fwd_kernel_f32(const struct nchw8c_across &J, float A, float K,
            prop_kind_t pk, void *code_ptr = nullptr,
            size_t code_size = 1 * Xbyak::DEFAULT_MAX_CODE_SIZE);
    jit_uni_lrn_fwd_kernel_f32(const struct nhwc_across &J, float A, float K,
            prop_kind_t pk, void *code_ptr = nullptr,
            size_t code_size = 1 * Xbyak::DEFAULT_MAX_CODE_SIZE);
    jit_uni_lrn_fwd_kernel_f32(struct nchw_across J, float A, float K,
            prop_kind_t pk, void *code_ptr = nullptr,
            size_t code_size = 2 * Xbyak::DEFAULT_MAX_CODE_SIZE);

    void within_body(int hoff, int Hoff, int woff, int Woff, int stride,
            Xbyak::Ymm ysum, Xbyak::Ymm ydst, Xbyak::Ymm ytmp, Xbyak::Ymm ysum2,
            prop_kind_t pk);
    void within_body_sse41(
            int hoff, int Hoff, int woff, int Woff, int stride, prop_kind_t pk);

    void nchw_body(int tail, int HW, prop_kind_t pk, Xbyak::Ymm ymask,
            Xbyak::Ymm ya, Xbyak::Ymm yb, Xbyak::Ymm yc, Xbyak::Ymm yd,
            Xbyak::Ymm ye, Xbyak::Ymm ysum);
    void nchw_body_sse41(int tail, int HW, prop_kind_t pk, Xbyak::Xmm xe_lo,
            Xbyak::Xmm xe_hi, Xbyak::Xmm xsum_lo, Xbyak::Xmm xsum_hi);
    void nchw_tail_sse41(int tail, Xbyak::Reg64 reg_dst, Xbyak::Xmm xtail_lo,
            Xbyak::Xmm xtail_hi);

    void operator()(jit_args_fwd_t *arg) { ker(arg); }
    void (*ker)(jit_args_fwd_t *);
};

template <cpu_isa_t isa>
struct jit_uni_lrn_bwd_kernel_f32 : public jit_generator {
    Xbyak::Reg64 src = rax;
    Xbyak::Reg64 diffsrc = r8;
    Xbyak::Reg64 diffdst = r9;
    Xbyak::Reg64 workspace = rdx;
    Xbyak::Reg64 imm_addr64 = rsi;

    Xbyak::Xmm xnalphabeta = xmm0;
    Xbyak::Ymm ynalphabeta = ymm0;

    float nalphabeta;

    int use_h_parallelizm;

    DECLARE_CPU_JIT_AUX_FUNCTIONS(jit_uni_lrn_bwd_kernel_f32)

    jit_uni_lrn_bwd_kernel_f32(const struct nchw8c_across &J, float A, float B,
            int use_h_parallel, void *code_ptr = nullptr,
            size_t code_size = 1 * Xbyak::DEFAULT_MAX_CODE_SIZE);

    void operator()(jit_args_bwd_t *arg) { ker(arg); }
    void (*ker)(jit_args_bwd_t *);
};

} // namespace cpu
} // namespace impl
} // namespace mkldnn

#endif

// vim: et ts=4 sw=4 cindent cino+=l0,\:4,N-s<|MERGE_RESOLUTION|>--- conflicted
+++ resolved
@@ -85,12 +85,8 @@
     DECLARE_CPU_JIT_AUX_FUNCTIONS(jit_uni_lrn_fwd_kernel_f32)
 
     /* cpu specific part */
-<<<<<<< HEAD
-    using Vmm = typename utils::conditional<isa == avx2, Ymm, Zmm>::type;
-=======
     using Vmm = typename utils::conditional<isa == avx2, Xbyak::Ymm,
             Xbyak::Zmm>::type;
->>>>>>> 56ef626d
 
     jit_uni_lrn_fwd_kernel_f32(const struct nchw8c_within &J, float A, float K,
             prop_kind_t pk, void *code_ptr = nullptr,
