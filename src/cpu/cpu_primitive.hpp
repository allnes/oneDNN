--- conflicted
+++ resolved
@@ -46,13 +46,7 @@
 struct cpu_primitive_t : public primitive_t {
     cpu_primitive_t(
             const primitive_desc_t *pd, bool use_global_scratchpad = false)
-<<<<<<< HEAD
         : primitive_t(pd) {
-=======
-        : primitive_t(pd)
-        , scratchpad_buffer_(nullptr)
-        , global_scratchpad_(nullptr) {
->>>>>>> 56ef626d
         const size_t scratchpad_size
                 = this->pd()->scratchpad_size(scratchpad_mode::library);
 
@@ -79,20 +73,8 @@
     }
 
     memory_tracking::grantor_t scratchpad(const exec_ctx_t &ctx) const {
-<<<<<<< HEAD
         return pd()->scratchpad_registry().grantor(
                 scratchpad_memory_storage(ctx), ctx);
-=======
-        void *ptr = nullptr;
-        if (pd()->attr()->scratchpad_mode_ == scratchpad_mode::user) {
-            ptr = CTX_OUT_MEM(void *, MKLDNN_ARG_SCRATCHPAD);
-        } else {
-            ptr = global_scratchpad_ ? global_scratchpad_->get()
-                                     : scratchpad_buffer_;
-        }
-
-        return pd()->scratchpad_registry().grantor(ptr);
->>>>>>> 56ef626d
     }
 
 private:
