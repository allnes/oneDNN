--- conflicted
+++ resolved
@@ -43,17 +43,11 @@
         cl_mem mem_object_ptr = clCreateBuffer(
                 ocl_engine->context(), CL_MEM_READ_WRITE, size, nullptr, &err);
         OCL_CHECK_V(err);
-<<<<<<< HEAD
         mem_object_ = ocl_utils::ocl_wrapper_t<cl_mem>(mem_object_ptr, false);
 
-    } else if (flags & memory_flags_t::use_backend_ptr) {
+    } else if (flags & memory_flags_t::use_runtime_ptr) {
         mem_object_ = ocl_utils::ocl_wrapper_t<cl_mem>(
                 static_cast<cl_mem>(handle), true);
-=======
-    } else if (flags & memory_flags_t::use_runtime_ptr) {
-        mem_object_ = static_cast<cl_mem>(handle);
-        OCL_CHECK_V(clRetainMemObject(mem_object_));
->>>>>>> c6cfc631
     }
 }
 
