/*******************************************************************************
* Copyright 2019 Intel Corporation
*
* Licensed under the Apache License, Version 2.0 (the "License");
* you may not use this file except in compliance with the License.
* You may obtain a copy of the License at
*
*     http://www.apache.org/licenses/LICENSE-2.0
*
* Unless required by applicable law or agreed to in writing, software
* distributed under the License is distributed on an "AS IS" BASIS,
* WITHOUT WARRANTIES OR CONDITIONS OF ANY KIND, either express or implied.
* See the License for the specific language governing permissions and
* limitations under the License.
*******************************************************************************/

#include "common/utils.hpp"
#include "ocl/ocl_engine.hpp"
#include "ocl/ocl_sum_pd.hpp"
#include "ocl/ref_sum.hpp"
#include "ocl/simple_sum.hpp"

namespace mkldnn {
namespace impl {
namespace ocl {

using spd_create_f = engine_t::sum_primitive_desc_create_f;

namespace {
#define INSTANCE(...) __VA_ARGS__::pd_t::create
static const spd_create_f ocl_sum_impl_list[] = {
    INSTANCE(simple_sum_t<data_type::f32>),
    INSTANCE(ref_sum_t),
    nullptr,
};
#undef INSTANCE
} // namespace

<<<<<<< HEAD
const spd_create_f *cl_engine_impl_list_t::get_sum_implementation_list() {
=======
const spd_create_f *ocl_gpu_engine_impl_list_t::get_sum_implementation_list() {
>>>>>>> 85b2dd0f
    return ocl_sum_impl_list;
}

} // namespace ocl
} // namespace impl
} // namespace mkldnn<|MERGE_RESOLUTION|>--- conflicted
+++ resolved
@@ -36,11 +36,7 @@
 #undef INSTANCE
 } // namespace
 
-<<<<<<< HEAD
-const spd_create_f *cl_engine_impl_list_t::get_sum_implementation_list() {
-=======
 const spd_create_f *ocl_gpu_engine_impl_list_t::get_sum_implementation_list() {
->>>>>>> 85b2dd0f
     return ocl_sum_impl_list;
 }
 
