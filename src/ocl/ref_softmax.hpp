--- conflicted
+++ resolved
@@ -41,29 +41,19 @@
         DECLARE_COMMON_PD_T("ref:any", ref_softmax_fwd_t);
 
         status_t init() {
-<<<<<<< HEAD
-            auto *cl_engine = utils::downcast<const cl_engine_t *>(engine());
-=======
             auto *compute_engine
                     = utils::downcast<compute::compute_engine_t *>(engine());
->>>>>>> 85b2dd0f
 
             bool ok = true
                     && utils::one_of(desc()->prop_kind,
                                prop_kind::forward_inference,
                                prop_kind::forward_training)
-<<<<<<< HEAD
-                    && data_type == desc()->data_desc.data_type
-                    && IMPLICATION(data_type == data_type::f16,
-                            cl_engine->mayiuse(cl_device_ext_t::khr_fp16))
-=======
                     && utils::one_of(desc()->data_desc.data_type,
                         data_type::f32, data_type::f16, data_type::bf16)
                     && IMPLICATION(
                             desc()->data_desc.data_type == data_type::f16,
                                 compute_engine->mayiuse(
                                        compute::device_ext_t::khr_fp16))
->>>>>>> 85b2dd0f
                     && attr()->has_default_values();
             if (!ok)
                 return status::unimplemented;
