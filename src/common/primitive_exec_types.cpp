--- conflicted
+++ resolved
@@ -85,7 +85,6 @@
     return ma.mem;
 }
 
-<<<<<<< HEAD
 void exec_ctx_t::register_memory_mapping(void *handle, void *host_ptr) {
     assert(memory_mapping_.count(handle) == 0);
     memory_mapping_.insert({handle, host_ptr});
@@ -138,8 +137,6 @@
     MAYBE_UNUSED(status);
 }
 
-memory_desc_wrapper exec_ctx_t::memory_mdw(int arg) const {
-=======
 memory_desc_wrapper exec_ctx_t::memory_mdw(
         int arg, const memory_desc_t *md_from_primitive_desc) const {
     if (md_from_primitive_desc) {
@@ -147,7 +144,6 @@
         if (!mdw_from_primitive_desc.has_runtime_dims_or_strides())
             return mdw_from_primitive_desc;
     }
->>>>>>> ed1cf723
     if (args_.count(arg) != 1) return memory_desc_wrapper(&glob_zero_md);
     return memory_desc_wrapper(args_.at(arg).mem->md());
 }
