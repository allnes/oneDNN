--- conflicted
+++ resolved
@@ -74,42 +74,28 @@
             gates(ib, LSTM_C, ih) = func2(p.linear_scales[LSTM_C],
                     maybe_deq_w(gates(ib, LSTM_C, ih), LSTM_C * p.dic + ih)
                             + bias(LSTM_C, ih));
-<<<<<<< HEAD
+
+            // compute C_t_l and H_t_l
+            float tmp = gates(ib, LSTM_F, ih) * src_iter_c(ib, ih)
+                    + gates(ib, LSTM_I, ih) * gates(ib, LSTM_C, ih);
+            dst_iter_c(ib, ih) = tmp;
+
+            float peephole_extra_o = 0;
+            if (p.is_lstm_peephole())
+                peephole_extra_o = weights_peephole(2, ih) * tmp;
+
             gates(ib, LSTM_O, ih) = func1(p.linear_scales[LSTM_O],
                     maybe_deq_w(gates(ib, LSTM_O, ih), LSTM_O * p.dic + ih)
-                            + bias(LSTM_O, ih));
+                            + peephole_extra_o + bias(LSTM_O, ih));
+
+            h_dst(ib, ih) = maybe_q_d(
+                    gates(ib, LSTM_O, ih) * func2(p.linear_cscale, tmp));
+
             for (int64_t ig = 0; ig < 4; ig++) {
                 BENCHDNN_PRINT(80,
                         "activation 1 a[" IFMT "][" IFMT "][" IFMT "] = %.7f\n",
                         ib, ig, ih, gates(ib, ig, ih));
             }
-=======
->>>>>>> d5f6d0bb
-
-            // compute C_t_l and H_t_l
-            float tmp = gates(ib, LSTM_F, ih) * src_iter_c(ib, ih)
-                    + gates(ib, LSTM_I, ih) * gates(ib, LSTM_C, ih);
-            dst_iter_c(ib, ih) = tmp;
-
-            float peephole_extra_o = 0;
-            if (p.is_lstm_peephole())
-                peephole_extra_o = weights_peephole(2, ih) * tmp;
-
-            gates(ib, LSTM_O, ih) = func1(p.linear_scales[LSTM_O],
-                    maybe_deq_w(gates(ib, LSTM_O, ih), LSTM_O * p.dic + ih)
-                            + peephole_extra_o + bias(LSTM_O, ih));
-
-            h_dst(ib, ih) = maybe_q_d(
-                    gates(ib, LSTM_O, ih) * func2(p.linear_cscale, tmp));
-<<<<<<< HEAD
-=======
-
-            for (int64_t ig = 0; ig < 4; ig++) {
-                BENCHDNN_PRINT(80,
-                        "activation 1 a[" IFMT "][" IFMT "][" IFMT "] = %.7f\n",
-                        ib, ig, ih, gates(ib, ig, ih));
-            }
->>>>>>> d5f6d0bb
             BENCHDNN_PRINT(80, "recomp tmp(%a) cin(%a) ht(%a)\n", tmp,
                     src_iter_c(ib, ih), h_dst(ib, ih));
         }
@@ -170,11 +156,7 @@
         for (int64_t ih = 0; ih < p.dic; ih++) {
             BENCHDNN_PRINT(80, "rnn_single_bwd: ib = " IFMT " ih = " IFMT "\n",
                     ib, ih);
-<<<<<<< HEAD
-            float ho = gates(ib, LSTM_O, ih);
-=======
             float hi = gates(ib, LSTM_I, ih);
->>>>>>> d5f6d0bb
             float hf = gates(ib, LSTM_F, ih);
             float hc = gates(ib, LSTM_C, ih);
             float ho = gates(ib, LSTM_O, ih);
